extern crate wayland_scanner;

use std::env::var;
use std::path::Path;
use wayland_scanner::*;

#[rustfmt::skip]
type StableProtocol<'a> =    (&'a str,                &'a [(&'a str, &'a str)]);
type VersionedProtocol<'a> = (&'a str, &'a [(&'a str, &'a [(&'a str, &'a str)])]);
//                            ^        ^         ^        ^     ^        ^
//                            |        |         |        |     |        |
//                            Name     |         |        |     |        Name of event to specify as
//                                     Versions  |        |     |        destructor
//                                               Version  |     |
//                                                        |     Interface the event is belongs to
//                                                        |
//                                                        Events to specify as destructors

static STABLE_PROTOCOLS: &[StableProtocol] =
    &[("presentation-time", &[]), ("viewporter", &[]), ("xdg-shell", &[])];

static STAGING_PROTOCOLS: &[VersionedProtocol] = &[("xdg-activation", &[("v1", &[])])];

static UNSTABLE_PROTOCOLS: &[VersionedProtocol] = &[
    ("fullscreen-shell", &[("v1", &[])]),
    ("idle-inhibit", &[("v1", &[])]),
    ("input-method", &[("v1", &[])]),
    ("input-timestamps", &[("v1", &[])]),
    ("keyboard-shortcuts-inhibit", &[("v1", &[])]),
    ("linux-dmabuf", &[("v1", &[])]),
    (
        "linux-explicit-synchronization",
        &[(
            "v1",
            &[
                ("zwp_linux_buffer_release_v1", "fenced_release"),
                ("zwp_linux_buffer_release_v1", "immediate_release"),
            ],
        )],
    ),
    ("pointer-constraints", &[("v1", &[])]),
    ("pointer-gestures", &[("v1", &[])]),
    ("primary-selection", &[("v1", &[])]),
    ("relative-pointer", &[("v1", &[])]),
    ("tablet", &[("v1", &[]), ("v2", &[])]),
    ("text-input", &[("v1", &[]), ("v3", &[])]),
    ("xdg-decoration", &[("v1", &[])]),
    ("xdg-foreign", &[("v1", &[]), ("v2", &[])]),
    ("xdg-output", &[("v1", &[])]),
    ("xdg-shell", &[("v5", &[]), ("v6", &[])]),
    ("xwayland-keyboard-grab", &[("v1", &[])]),
];

static WLR_UNSTABLE_PROTOCOLS: &[VersionedProtocol] = &[
    ("wlr-data-control", &[("v1", &[])]),
    ("wlr-export-dmabuf", &[("v1", &[])]),
    ("wlr-foreign-toplevel-management", &[("v1", &[])]),
    ("wlr-gamma-control", &[("v1", &[])]),
    ("wlr-input-inhibitor", &[("v1", &[])]),
    ("wlr-layer-shell", &[("v1", &[])]),
    ("wlr-output-management", &[("v1", &[])]),
    ("wlr-output-power-management", &[("v1", &[])]),
    ("wlr-screencopy", &[("v1", &[])]),
    ("wlr-virtual-pointer", &[("v1", &[])]),
];

<<<<<<< HEAD
static MISC_PROTOCOLS: &[StableProtocol] = &[
    ("gtk-primary-selection", &[]),
    ("input-method-unstable-v2", &[])
    ];
=======
static MISC_PROTOCOLS: &[StableProtocol] =
    &[("gtk-primary-selection", &[]), ("server-decoration", &[])];
>>>>>>> 4e023fcb

fn generate_protocol(
    name: &str,
    protocol_file: &Path,
    out_dir: &Path,
    client: bool,
    server: bool,
    dest_events: &[(&str, &str)],
) {
    println!("cargo:rerun-if-changed={}", protocol_file.display());

    if client {
        generate_code_with_destructor_events(
            &protocol_file,
            out_dir.join(&format!("{}_client_api.rs", name)),
            Side::Client,
            dest_events,
        );
    }
    if server {
        generate_code_with_destructor_events(
            &protocol_file,
            out_dir.join(&format!("{}_server_api.rs", name)),
            Side::Server,
            dest_events,
        );
    }
}

fn main() {
    println!("cargo:rerun-if-changed-env=CARGO_FEATURE_CLIENT");
    println!("cargo:rerun-if-changed-env=CARGO_FEATURE_SERVER");
    println!("cargo:rerun-if-changed-env=CARGO_FEATURE_UNSTABLE_PROTOCOLS");

    let out_dir_str = var("OUT_DIR").unwrap();
    let out_dir = Path::new(&out_dir_str);

    let client = var("CARGO_FEATURE_CLIENT").ok().is_some();
    let server = var("CARGO_FEATURE_SERVER").ok().is_some();

    for &(name, dest_events) in STABLE_PROTOCOLS {
        let file = format!("{name}/{name}.xml", name = name);
        generate_protocol(
            name,
            &Path::new("./protocols/stable").join(&file),
            out_dir,
            client,
            server,
            dest_events,
        );
    }

    if var("CARGO_FEATURE_STAGING_PROTOCOLS").ok().is_some() {
        for &(name, versions) in STAGING_PROTOCOLS {
            for &(version, dest_events) in versions {
                let file = format!("{name}/{name}-{version}.xml", name = name, version = version);
                generate_protocol(
                    &format!("{name}-{version}", name = name, version = version),
                    &Path::new("./protocols/staging").join(&file),
                    out_dir,
                    client,
                    server,
                    dest_events,
                );
            }
        }
    }

    for &(name, dest_events) in MISC_PROTOCOLS {
        let file = format!("{name}.xml", name = name);
        generate_protocol(
            name,
            &Path::new("./misc").join(&file),
            out_dir,
            client,
            server,
            dest_events,
        );
    }

    if var("CARGO_FEATURE_UNSTABLE_PROTOCOLS").ok().is_some() {
        for &(name, versions) in UNSTABLE_PROTOCOLS {
            for &(version, dest_events) in versions {
                let file =
                    format!("{name}/{name}-unstable-{version}.xml", name = name, version = version);
                generate_protocol(
                    &format!("{name}-{version}", name = name, version = version),
                    &Path::new("./protocols/unstable").join(file),
                    out_dir,
                    client,
                    server,
                    dest_events,
                );
            }
        }
        for &(name, versions) in WLR_UNSTABLE_PROTOCOLS {
            for &(version, dest_events) in versions {
                let file = format!("{name}-unstable-{version}.xml", name = name, version = version);
                generate_protocol(
                    &format!("{name}-{version}", name = name, version = version),
                    &Path::new("./wlr-protocols/unstable").join(file),
                    out_dir,
                    client,
                    server,
                    dest_events,
                );
            }
        }
    }
}<|MERGE_RESOLUTION|>--- conflicted
+++ resolved
@@ -64,15 +64,11 @@
     ("wlr-virtual-pointer", &[("v1", &[])]),
 ];
 
-<<<<<<< HEAD
 static MISC_PROTOCOLS: &[StableProtocol] = &[
     ("gtk-primary-selection", &[]),
-    ("input-method-unstable-v2", &[])
-    ];
-=======
-static MISC_PROTOCOLS: &[StableProtocol] =
-    &[("gtk-primary-selection", &[]), ("server-decoration", &[])];
->>>>>>> 4e023fcb
+    ("input-method-unstable-v2", &[]),
+    ("server-decoration", &[])
+];
 
 fn generate_protocol(
     name: &str,
