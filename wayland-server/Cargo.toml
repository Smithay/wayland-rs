--- conflicted
+++ resolved
@@ -18,13 +18,8 @@
 bitflags = "1.0"
 downcast-rs = "1.0.4"
 libc = "0.2"
-<<<<<<< HEAD
-nix = "0.18"
+nix = "0.19"
 lazy_static = { version = "1.0.2", optional = true }
-=======
-nix = "0.19"
-lazy_static = { version = "1.0", optional = true }
->>>>>>> 1d3a01d6
 parking_lot = { version = "0.11", optional = true }
 scoped-tls = { version = "1.0", optional = true }
 
