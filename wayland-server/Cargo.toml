--- conflicted
+++ resolved
@@ -19,11 +19,8 @@
 log = { version = "0.4", optional = true }
 nix = { version = "0.25.0", default-features = false }
 downcast-rs = "1.2"
-<<<<<<< HEAD
 io-lifetimes = "1.0.0"
-=======
 
 [package.metadata.docs.rs]
 all-features = true
-rustdoc-args = ["--cfg", "docsrs"]
->>>>>>> 1ac791cc
+rustdoc-args = ["--cfg", "docsrs"]