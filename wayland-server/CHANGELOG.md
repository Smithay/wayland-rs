--- conflicted
+++ resolved
@@ -2,14 +2,14 @@
 
 ## Unreleased
 
-<<<<<<< HEAD
-- Fixed a lockfile race condition in `ListeningSocket`.
-=======
 #### Breaking changes
 
 - Bump bitflags to 2.0
 - Updated wayland-backend to 0.2
->>>>>>> 03779292
+
+#### Bugfixes
+
+- Fixed a lockfile race condition in `ListeningSocket`.
 
 ## 0.30.1 -- 30/05/2023
 
