--- conflicted
+++ resolved
@@ -4,11 +4,8 @@
 
 #### Breaking changes
 
-<<<<<<< HEAD
 - Bump bitflags to 2.0
-=======
 - Updated wayland-backend to 0.2
->>>>>>> c032dd82
 
 ## 0.30.1 -- 30/05/2023
 
