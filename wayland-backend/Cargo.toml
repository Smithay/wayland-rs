--- conflicted
+++ resolved
@@ -13,12 +13,7 @@
 build = "build.rs"
 
 [dependencies]
-<<<<<<< HEAD
-wayland-sys = { version = "0.30.0-beta.6", path = "../wayland-sys", features = [] }
-=======
 wayland-sys = { version = "0.30.0-beta.7", path = "../wayland-sys", features = [] }
-smallvec = "1.4"
->>>>>>> 7f76abda
 log = "0.4"
 scoped-tls = "1.0"
 downcast-rs = "1.2"
