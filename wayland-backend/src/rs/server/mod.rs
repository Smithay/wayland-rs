--- conflicted
+++ resolved
@@ -152,12 +152,8 @@
 
 impl std::cmp::Eq for ObjectId {}
 
-<<<<<<< HEAD
 /// An id of a client connected to the server.
-#[derive(Clone, Debug, PartialEq)]
-=======
 #[derive(Clone, Debug, PartialEq, Eq)]
->>>>>>> 9d4bb997
 pub struct ClientId {
     id: u32,
     serial: u32,
@@ -179,13 +175,9 @@
         write!(f, "{}", self.id)
     }
 }
-<<<<<<< HEAD
 
 // The id of a global advertised by the server.
-#[derive(Clone, Debug, PartialEq)]
-=======
 #[derive(Clone, Debug, PartialEq, Eq)]
->>>>>>> 9d4bb997
 pub struct GlobalId {
     id: u32,
     serial: u32,
