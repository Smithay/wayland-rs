--- conflicted
+++ resolved
@@ -2,16 +2,16 @@
 
 ## Unreleased
 
-<<<<<<< HEAD
-- [client] Allow invocations of `event_enum!` without prior imports with `use`
-=======
 #### Additions
 
 - [protocols] Update `wlr-protocols` to commit `d1598e82240d6e8ca57729495a94d4e11d222033`,
   updating `wlr-layer-shell` to version 4.
 - [client] Added the possibility to handle attributes for `event_enum!` macro.
 - [server] Added the possibility to handle attributes for `request_enum!` macro.
->>>>>>> e5914f53
+
+#### Bugfixes
+
+- [client] Allow invocations of `event_enum!` without prior imports with `use`
 
 ## 0.28.5 -- 2020-02-26
 
