--- conflicted
+++ resolved
@@ -1,20 +1,16 @@
 # CHANGELOG: wayland-scanner
 
 ## Unreleased
+
+#### Breaking changes
+
+- Bump bitflags to 2.0
 
 # 0.30.1 -- 2023-06-17
 
 - Generated protocol object types now implement `Borrow<ObjectId>` and `Hash`
 
-<<<<<<< HEAD
-#### Breaking changes
-
-- Bump bitflags to 2.0
-
-## 0.30.0 -- 27/12/2022
-=======
 ## 0.30.0 -- 2022-12-27
->>>>>>> c032dd82
 
 ## 0.30.0-beta.10
 
